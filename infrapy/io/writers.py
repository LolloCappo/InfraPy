--- conflicted
+++ resolved
@@ -1,43 +1,4 @@
-<<<<<<< HEAD
 import numpy as np
-import imageio
-import tifffile
-from pathlib import Path
-
-def save_array(data, filepath):
-    """Save a NumPy array to .npy or .npz."""
-    filepath = Path(filepath)
-    if filepath.suffix == ".npy":
-        np.save(filepath, data)
-    elif filepath.suffix == ".npz":
-        if isinstance(data, dict):
-            np.savez(filepath, **data)
-        else:
-            raise ValueError("For .npz, input must be a dict of arrays.")
-    else:
-        raise ValueError(f"Unsupported NumPy file format: {filepath.suffix}")
-
-def save_tiff_stack(data, filepath):
-    """Save a 3D array (frames, H, W) as a TIFF stack."""
-    tifffile.imwrite(filepath, data)
-
-def save_image_sequence(data, folder_path, prefix="frame", extension=".png"):
-    """Save 3D array (frames, H, W) to image sequence."""
-    folder = Path(folder_path)
-    folder.mkdir(parents=True, exist_ok=True)
-    for i, frame in enumerate(data):
-        filename = folder / f"{prefix}_{i:04d}{extension}"
-        imageio.imwrite(filename, frame.astype(np.uint8))
-
-def save_file(data, filepath):
-    """General-purpose saver."""
-    filepath = Path(filepath)
-    if filepath.suffix in [".npy", ".npz"]:
-        save_array(data, filepath)
-    elif filepath.suffix in [".tif", ".tiff"]:
-        save_tiff_stack(data, filepath)
-    else:
-        raise ValueError(f"Unsupported file format for saving: {filepath.suffix}")
-=======
-import numpy as np
->>>>>>> 501fb4f7
+import matplotlib.pyplot as plt
+from matplotlib import animation
+from matplotlib import patches
