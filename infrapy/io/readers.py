import numpy as np
<<<<<<< HEAD
import imageio
import os
import tifffile
from pathlib import Path

def read_array(filepath):
    """Reads a .npy or .npz NumPy array."""
    filepath = Path(filepath)
    if filepath.suffix == ".npy":
        return np.load(filepath)
    elif filepath.suffix == ".npz":
        return dict(np.load(filepath))
    else:
        raise ValueError(f"Unsupported NumPy file format: {filepath.suffix}")

def read_tiff_stack(filepath):
    """Reads a multi-frame TIFF stack."""
    return tifffile.imread(filepath)

def read_image_sequence(folder_path, extension=".png"):
    """Reads a folder of images as a 3D array (frames, height, width)."""
    folder = Path(folder_path)
    files = sorted(folder.glob(f"*{extension}"))
    if not files:
        raise FileNotFoundError(f"No {extension} files found in {folder}")
    return np.stack([imageio.imread(file) for file in files], axis=0)

def read_file(filepath):
    """General-purpose reader that routes to appropriate format handler."""
    filepath = Path(filepath)
    if filepath.suffix in [".npy", ".npz"]:
        return read_array(filepath)
    elif filepath.suffix.lower() in [".tif", ".tiff"]:
        return read_tiff_stack(filepath)
    else:
        raise ValueError(f"Unsupported file format: {filepath.suffix}")
=======
>>>>>>> 501fb4f7
<|MERGE_RESOLUTION|>--- conflicted
+++ resolved
@@ -1,40 +1,4 @@
 import numpy as np
-<<<<<<< HEAD
-import imageio
-import os
-import tifffile
-from pathlib import Path
-
-def read_array(filepath):
-    """Reads a .npy or .npz NumPy array."""
-    filepath = Path(filepath)
-    if filepath.suffix == ".npy":
-        return np.load(filepath)
-    elif filepath.suffix == ".npz":
-        return dict(np.load(filepath))
-    else:
-        raise ValueError(f"Unsupported NumPy file format: {filepath.suffix}")
-
-def read_tiff_stack(filepath):
-    """Reads a multi-frame TIFF stack."""
-    return tifffile.imread(filepath)
-
-def read_image_sequence(folder_path, extension=".png"):
-    """Reads a folder of images as a 3D array (frames, height, width)."""
-    folder = Path(folder_path)
-    files = sorted(folder.glob(f"*{extension}"))
-    if not files:
-        raise FileNotFoundError(f"No {extension} files found in {folder}")
-    return np.stack([imageio.imread(file) for file in files], axis=0)
-
-def read_file(filepath):
-    """General-purpose reader that routes to appropriate format handler."""
-    filepath = Path(filepath)
-    if filepath.suffix in [".npy", ".npz"]:
-        return read_array(filepath)
-    elif filepath.suffix.lower() in [".tif", ".tiff"]:
-        return read_tiff_stack(filepath)
-    else:
-        raise ValueError(f"Unsupported file format: {filepath.suffix}")
-=======
->>>>>>> 501fb4f7
+import matplotlib.pyplot as plt
+from matplotlib import animation
+from matplotlib import patches
